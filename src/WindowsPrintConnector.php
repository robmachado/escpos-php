--- conflicted
+++ resolved
@@ -1,14 +1,48 @@
 <?php
+/**
+ * escpos-php, a Thermal receipt printer library, for use with
+ * ESC/POS compatible printers.
+ *
+ * Copyright (c) 2014-2015 Michael Billington <michael.billington@gmail.com>,
+ * 	incorporating modifications by:
+ *  - Roni Saha <roni.cse@gmail.com>
+ *  - Gergely Radics <gerifield@ustream.tv>
+ *  - Warren Doyle <w.doyle@fuelled.co>
+ *
+ * Permission is hereby granted, free of charge, to any person obtaining a copy
+ * of this software and associated documentation files (the "Software"), to deal
+ * in the Software without restriction, including without limitation the rights
+ * to use, copy, modify, merge, publish, distribute, sublicense, and/or sell
+ * copies of the Software, and to permit persons to whom the Software is
+ * furnished to do so, subject to the following conditions:
+ *
+ * The above copyright notice and this permission notice shall be included in all
+ * copies or substantial portions of the Software.
+ *
+ * THE SOFTWARE IS PROVIDED "AS IS", WITHOUT WARRANTY OF ANY KIND, EXPRESS OR
+ * IMPLIED, INCLUDING BUT NOT LIMITED TO THE WARRANTIES OF MERCHANTABILITY,
+ * FITNESS FOR A PARTICULAR PURPOSE AND NONINFRINGEMENT. IN NO EVENT SHALL THE
+ * AUTHORS OR COPYRIGHT HOLDERS BE LIABLE FOR ANY CLAIM, DAMAGES OR OTHER
+ * LIABILITY, WHETHER IN AN ACTION OF CONTRACT, TORT OR OTHERWISE, ARISING FROM,
+ * OUT OF OR IN CONNECTION WITH THE SOFTWARE OR THE USE OR OTHER DEALINGS IN THE
+ * SOFTWARE.
+ * 
+ * Connector for sending print jobs to
+ * - local ports on windows (COM1, LPT1, etc)
+ * - shared (SMB) printers from any platform (\\server\foo)
+ * For USB printers or other ports, the trick is to share the printer with a generic text driver, then access it locally.
+ */
 class WindowsPrintConnector implements PrintConnector {
+	/**
+	 * @var array Accumulated lines of output for later use.
+	 */
 	private $buffer;
-	
-	private $printerName;
 
+	/**
+	 * @var string The hostname of the target machine, or null if this is a local connection.
+	 */
 	private $hostname;
 
-<<<<<<< HEAD
-	private $isLocal;
-=======
 	/**
 	 * @var boolean True if a port is being used directly (must be Windows), false if network shares will be used.
 	 */
@@ -23,16 +57,26 @@
 	 * @var string The name of the target printer (eg "Foo Printer") or port ("COM1", "LPT1").
 	 */
 	private $printerName;
->>>>>>> 79f9a1cc
 
-	private $isWindows;
-	
+	/**
+	 * @var string Valid local ports.
+	 */
 	const REGEX_LOCAL = "/^(LPT\d|COM\d)$/";
-	
+
+	/**
+	 * @var string Valid printer name.
+	 */
 	const REGEX_PRINTERNAME = "/^(\w+)(\s\w*)*$/";
 
+	/**
+	 * @var string Valid smb:// URI containing hostname & printer name only.
+	 */
 	const REGEX_SMB = "/^smb:\/\/(\w*)/";
-	
+
+	/**
+	 * @param string $dest
+	 * @throws BadMethodCallException
+	 */
 	public function __construct($dest) {
 		$this -> isWindows = (PHP_OS == "WINNT");
 		$this -> isLocal = false;
@@ -63,17 +107,11 @@
 		}
 		$this -> buffer = array();
 	}
-<<<<<<< HEAD
-	
-	public function write($data) {
-		$this -> buffer[] = $data;
-=======
 
 	public function __destruct() {
 		if($this -> buffer !== null) {
 			trigger_error("Print connector was not finalized. Did you forget to close the printer?", E_USER_NOTICE);
 		}
->>>>>>> 79f9a1cc
 	}
 	
 	public function finalize() {
@@ -92,40 +130,14 @@
 				/* Drop data straight on the printer */
 				file_put_contents($filename,  $this -> printerName);
 			}
-<<<<<<< HEAD
-=======
-			$filename = tempnam(sys_get_temp_dir(), "escpos");
-			$cmd = sprintf("print /D:%s %s",
-				escapeshellarg($device),
-				escapeshellarg($filename));
-			
-			/* Write print job and run command */
-			file_put_contents($filename, $data);
- 			ob_start();
- 			passthru($cmd, $retval);
- 			$outp = ob_get_contents();
- 			ob_end_clean();
-			if($retval != 0 || strpos($outp, $device) !== false) {
-				trigger_error("Failed to print. Command '$cmd' returned $retval: $outp", E_USER_NOTICE);
-			}
-			unlink($filename);
->>>>>>> 79f9a1cc
 		} else {
 			throw new Exception("Linux printing over Samba not implemented");
 			// smbspool (Linux).
 			$cmd = "";
 		}
 	}
-<<<<<<< HEAD
-	
-	public function __destruct() {
-		if($this -> buffer !== null) {
-			trigger_error("Print connector was not finalized. Did you forget to close the printer?", E_USER_NOTICE);
-		}
-=======
 
 	public function write($data) {
 		$this -> buffer[] = $data;
->>>>>>> 79f9a1cc
 	}
 }