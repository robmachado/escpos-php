<?php

/**
 * escpos-php, a Thermal receipt printer library, for use with
<<<<<<< HEAD
 * ESC/POS compatible printers
 *
 * Copyright (c) 2014-2015 Michael Billington <michael.billington@gmail.com>
=======
 * ESC/POS compatible printers.
 * 
 * Copyright (c) 2014-2015 Michael Billington <michael.billington@gmail.com>,
 * 	incorporating modifications by:
 *  - Roni Saha <roni.cse@gmail.com>
 *  - Gergely Radics <gerifield@ustream.tv>
 *  - Warren Doyle <w.doyle@fuelled.co>
>>>>>>> 763ed768
 * 
 * Permission is hereby granted, free of charge, to any person obtaining a copy
 * of this software and associated documentation files (the "Software"), to deal
 * in the Software without restriction, including without limitation the rights
 * to use, copy, modify, merge, publish, distribute, sublicense, and/or sell
 * copies of the Software, and to permit persons to whom the Software is
 * furnished to do so, subject to the following conditions:
 * 
 * The above copyright notice and this permission notice shall be included in all
 * copies or substantial portions of the Software.
 * 
 * THE SOFTWARE IS PROVIDED "AS IS", WITHOUT WARRANTY OF ANY KIND, EXPRESS OR
 * IMPLIED, INCLUDING BUT NOT LIMITED TO THE WARRANTIES OF MERCHANTABILITY,
 * FITNESS FOR A PARTICULAR PURPOSE AND NONINFRINGEMENT. IN NO EVENT SHALL THE
 * AUTHORS OR COPYRIGHT HOLDERS BE LIABLE FOR ANY CLAIM, DAMAGES OR OTHER
 * LIABILITY, WHETHER IN AN ACTION OF CONTRACT, TORT OR OTHERWISE, ARISING FROM,
 * OUT OF OR IN CONNECTION WITH THE SOFTWARE OR THE USE OR OTHER DEALINGS IN THE
 * SOFTWARE.
 * 
 * Class for generating ESC/POS printer control commands, as documented at the following URL:
 * http://content.epson.de/fileadmin/content/files/RSD/downloads/escpos.pdf
 * 
 * And supplemented with more advanced commands from:
 * http://www.goodson.com.au/download/manual/cino/user/MP3200%20Programming%20Reference%20Rev.%2002.pdf
 * 
 * See test.php for example usage.
 * Some functions have not been implemented:
 * 		- set paper sensors
 * 		- select print colour
 * 		- select character code table
 * 		- code93 and code128 barcodes‎
 */
class Escpos {
	/* ASCII codes */
	const NUL = "\x00";
	const LF = "\x0a";
	const ESC = "\x1b";
	const GS = "\x1d";
	
	/* Barcode types */
	const BARCODE_UPCA = 0;
	const BARCODE_UPCE = 1;
	const BARCODE_JAN13 = 2;
	const BARCODE_JAN8 = 3;
	const BARCODE_CODE39 = 4;
	const BARCODE_ITF = 5;
	const BARCODE_CODABAR = 6;
	
	/* Cut types */
	const CUT_FULL = 65;
	const CUT_PARTIAL = 66;
	
	/* Fonts */
	const FONT_A = 0;
	const FONT_B = 1;
	const FONT_C = 2;
	
	/* Justifications */
	const JUSTIFY_LEFT = 0;
	const JUSTIFY_CENTER = 1;
	const JUSTIFY_RIGHT = 2;
	
	/* Print mode constants */
	const MODE_FONT_A = 0;
	const MODE_FONT_B = 1;
	const MODE_EMPHASIZED = 8;
	const MODE_DOUBLE_HEIGHT = 16;
	const MODE_DOUBLE_WIDTH = 32;
	const MODE_UNDERLINE = 128;
	
	/* Underline */
	const UNDERLINE_NONE = 0;
	const UNDERLINE_SINGLE = 1;
	const UNDERLINE_DOUBLE = 2;
<<<<<<< HEAD

	/* Barcode types */
	const BARCODE_UPCA = 0;
	const BARCODE_UPCE = 1;
	const BARCODE_JAN13 = 2;
	const BARCODE_JAN8 = 3;
	const BARCODE_CODE39 = 4;
	const BARCODE_ITF = 5;
	const BARCODE_CODABAR = 6;
=======
	
	/**
	 * @var resource File pointer for printing to
	 */
>>>>>>> 763ed768
	private $fp;
	
	/**
	 * @param resource $fp File pointer to print to
	 */
	function __construct($fp = null) {
		if(is_null($fp) && php_sapi_name() == 'cli') {
			$fp = fopen("php://stdout", "wb");
		}
		if(!$fp) {
			throw new Exception("Cannot initialise printer. Please check that you are passing escpos-php a valid file pointer resource.");
		}
		$this -> fp = $fp;
		$this -> initialize();
	}
	
	/**
<<<<<<< HEAD
	 * Add text to the buffer.
	 *
	 * Text should either be followed by a line-break, or feed() should be called after this.
	 * 
	 * @param string $str Text to print
	 */
	function text($str = "") {
		self::validateString($str, __FUNCTION__);
		fwrite($this -> fp, (string)$str);
=======
	 * Print a barcode.
	 *
	 * @param string $content The information to encode.
	 * @param int $type The barcode standard to output. If not specified, `Escpos::BARCODE_CODE39` will be used.
	 */
	function barcode($content, $type = self::BARCODE_CODE39) {
		// TODO validation on barcode() inputs
		fwrite($this -> fp, self::GS . "k" . chr($type) . $content . self::NUL);
>>>>>>> 763ed768
	}
	
	/**
	 * Cut the paper.
	 *
	 * @param int $mode Cut mode, either Escpos::CUT_FULL or Escpos::CUT_PARTIAL. If not specified, `Escpos::CUT_FULL` will be used.
	 * @param int $lines Number of lines to feed
	 */
	function cut($mode = self::CUT_FULL, $lines = 3) {
		// TODO validation on cut() inputs
		fwrite($this -> fp, self::GS . "V" . chr($mode) . chr($lines));
	}
	
	/**
	 * Print and feed line / Print and feed n lines.
	 * 
	 * @param int $lines Number of lines to feed
	 */
	function feed($lines = 1) {
		self::validateInteger($lines, 1, 255, __FUNCTION__);
		if($lines <= 1) {
			fwrite($this -> fp, self::LF);
		} else {
			fwrite($this -> fp, self::ESC . "d" . chr($lines));
		}
	}
	
	/**
<<<<<<< HEAD
	 * Select print mode(s).
	 * 
	 * Several MODE_* constants can be OR'd together passed to this function's `$mode` argument. The valid modes are:
	 *  - MODE_FONT_A
	 *  - MODE_FONT_B
	 *  - MODE_EMPHASIZED
	 *  - MODE_DOUBLE_HEIGHT
	 *  - MODE_DOUBLE_WIDTH
	 *  - MODE_UNDERLINE
	 * 
	 * @param int $mode The mode to use. Default is Escpos::MODE_FONT_A, with no special formatting. This has a similar effect to running initialize().
	 */
	function selectPrintMode($mode = self::MODE_FONT_A) {
		$allModes = self::MODE_FONT_B | self::MODE_EMPHASIZED | self::MODE_DOUBLE_HEIGHT | self::MODE_DOUBLE_WIDTH | self::MODE_UNDERLINE;
		if(!is_integer($mode) || $mode < 0 || ($mode & $allModes) != $mode) {
			throw new InvalidArgumentException("Test");
		}

		fwrite($this -> fp, self::ESC . "!" . chr($mode));
	}
	
	/**
	 * Set underline for printed text.
	 * 
	 * Argument can be true/false, or one of UNDERLINE_NONE,
	 * UNDERLINE_SINGLE or UNDERLINE_DOUBLE.
	 * 
	 * @param int $underline Either true/false, or one of Escpos::UNDERLINE_NONE, Escpos::UNDERLINE_SINGLE or Escpos::UNDERLINE_DOUBLE. Defaults to Escpos::UNDERLINE_SINGLE.
	 */
	function setUnderline($underline = self::UNDERLINE_SINGLE) {
		/* Map true/false to underline constants */
		if($underline === true) {
			$underline = self::UNDERLINE_SINGLE;
		} else if($underline === false) {
			$underline = self::UNDERLINE_NONE;
		}
		/* Set the underline */
		self::validateInteger($underline, 0, 2, __FUNCTION__);
		fwrite($this -> fp, self::ESC . "-". chr($underline));
	}
	
	/**
	 * Initialize printer. This resets formatting back to the defaults.
=======
	 * Print and reverse feed n lines.
	 *
	 * @param int $lines number of lines to feed. If not specified, 1 line will be fed.
	 */
	function feedReverse($lines = 1) {
		self::validateInteger($lines, 1, 255, __FUNCTION__);
		fwrite($this -> fp, self::ESC . "e" . chr($lines));
	}
	
	/**
	 * Initialize printer. This resets formatting back to the defaults.
	 */
	function initialize() {
		fwrite($this -> fp, self::ESC . "@");
	}
	
	/**
	 * Generate a pulse, for opening a cash drawer if one is connected.
	 * The default settings should open an Epson drawer.
	 *
	 * @param int $pin 0 or 1, for pin 2 or pin 5 kick-out connector respectively.
	 * @param int $on_ms pulse ON time, in milliseconds.
	 * @param int $off_ms pulse OFF time, in milliseconds.
>>>>>>> 763ed768
	 */
	function pulse($pin = 0, $on_ms = 120, $off_ms = 240) {
		// TODO validation on pulse() inputs
		fwrite($this -> fp, self::ESC . "p" . chr($pin + 48) . chr($on_ms / 2) . chr($off_ms / 2));
	}
	
	/**
<<<<<<< HEAD
	 * Turn emphasized mode on/off.
=======
	 * Select print mode(s).
>>>>>>> 763ed768
	 * 
	 * Several MODE_* constants can be OR'd together passed to this function's `$mode` argument. The valid modes are:
	 *  - MODE_FONT_A
	 *  - MODE_FONT_B
	 *  - MODE_EMPHASIZED
	 *  - MODE_DOUBLE_HEIGHT
	 *  - MODE_DOUBLE_WIDTH
	 *  - MODE_UNDERLINE
	 * 
	 * @param int $mode The mode to use. Default is Escpos::MODE_FONT_A, with no special formatting. This has a similar effect to running initialize().
	 */
<<<<<<< HEAD
	function setEmphasis($on = true) {
		self::validateBoolean($on, __FUNCTION__);
		fwrite($this -> fp, self::ESC . "E". ($on ? chr(1) : chr(0)));
	}
	
	/**
	 * Turn double-strike mode on/off.
	 * 
=======
	function selectPrintMode($mode = self::MODE_FONT_A) {
		$allModes = self::MODE_FONT_B | self::MODE_EMPHASIZED | self::MODE_DOUBLE_HEIGHT | self::MODE_DOUBLE_WIDTH | self::MODE_UNDERLINE;
		if(!is_integer($mode) || $mode < 0 || ($mode & $allModes) != $mode) {
			throw new InvalidArgumentException("Test");
		}

		fwrite($this -> fp, self::ESC . "!" . chr($mode));
	}
	
	/**
	 * Set barcode height.
	 *
	 * @param int $height Height in dots. If not specified, 8 will be used.
	 */
	function setBarcodeHeight($height = 8) {
		self::validateInteger($height, 1, 255, __FUNCTION__);
		fwrite($this -> fp, self::GS . "h" . chr($height));
	}
	
	/**
	 * Turn double-strike mode on/off.
	 *
>>>>>>> 763ed768
	 * @param boolean $on true for double strike, false for no double strike
	 */
	function setDoubleStrike($on = true) {
		self::validateBoolean($on, __FUNCTION__);
		fwrite($this -> fp, self::ESC . "G". ($on ? chr(1) : chr(0)));
	}
	
	/**
<<<<<<< HEAD
	 * Select font. Most printers have two fonts (Fonts A and B), and some have a third (Font C).
	 * 
=======
	 * Turn emphasized mode on/off.
	 *
	 *  @param boolean $on true for emphasis, false for no emphasis
	 */
	function setEmphasis($on = true) {
		self::validateBoolean($on, __FUNCTION__);
		fwrite($this -> fp, self::ESC . "E". ($on ? chr(1) : chr(0)));
	}
	
	/**
	 * Select font. Most printers have two fonts (Fonts A and B), and some have a third (Font C).
	 *
>>>>>>> 763ed768
	 * @param int $font The font to use. Must be either Escpos::FONT_A, Escpos::FONT_B, or Escpos::FONT_C.
	 */
	function setFont($font = self::FONT_A) {
		self::validateInteger($font, 0, 2, __FUNCTION__);
		fwrite($this -> fp, self::ESC . "M" . chr($font));
	}
	
	/**
	 * Select justification.
<<<<<<< HEAD
	 * 
=======
	 *
>>>>>>> 763ed768
	 * @param int $justification One of Escpos::JUSTIFY_LEFT, Escpos::JUSTIFY_CENTER, or Escpos::JUSTIFY_RIGHT.
	 */
	function setJustification($justification = self::JUSTIFY_LEFT) {
		self::validateInteger($justification, 0, 2, __FUNCTION__);
		fwrite($this -> fp, self::ESC . "a" . chr($justification));
	}
	
	/**
<<<<<<< HEAD
	 * Print and reverse feed n lines.
	 * 
	 * @param int $lines number of lines to feed. If not specified, 1 line will be fed.
	 */
	function feedReverse($lines = 1) {
		self::validateInteger($lines, 1, 255, __FUNCTION__);
		fwrite($this -> fp, self::ESC . "e" . chr($lines));
	}
	
	/**
	 * Cut the paper.
	 * 
	 * @param int $mode Cut mode, either Escpos::CUT_FULL or Escpos::CUT_PARTIAL. If not specified, `Escpos::CUT_FULL` will be used.
	 * @param int $lines Number of lines to feed
	 */
	function cut($mode = self::CUT_FULL, $lines = 3) {
		// TODO validation on cut() inputs
		fwrite($this -> fp, self::GS . "V" . chr($mode) . chr($lines));
=======
	 * Set black/white reverse mode on or off. In this mode, text is printed white on a black background.
	 * 
	 * @param boolean $on True to enable, false to disable.
	 */
	function setReverseColors($on = true) {
		self::validateBoolean($on, __FUNCTION__);
		fwrite($this -> fp, self::GS . "B" . ($on ? chr(1) : chr(0)));
	}
	
	/**
	 * Set underline for printed text.
	 * 
	 * Argument can be true/false, or one of UNDERLINE_NONE,
	 * UNDERLINE_SINGLE or UNDERLINE_DOUBLE.
	 * 
	 * @param int $underline Either true/false, or one of Escpos::UNDERLINE_NONE, Escpos::UNDERLINE_SINGLE or Escpos::UNDERLINE_DOUBLE. Defaults to Escpos::UNDERLINE_SINGLE.
	 */
	function setUnderline($underline = self::UNDERLINE_SINGLE) {
		/* Map true/false to underline constants */
		if($underline === true) {
			$underline = self::UNDERLINE_SINGLE;
		} else if($underline === false) {
			$underline = self::UNDERLINE_NONE;
		}
		/* Set the underline */
		self::validateInteger($underline, 0, 2, __FUNCTION__);
		fwrite($this -> fp, self::ESC . "-". chr($underline));
>>>>>>> 763ed768
	}
	
	/**
	 * Add text to the buffer.
	 *
	 * Text should either be followed by a line-break, or feed() should be called after this.
	 *
	 * @param string $str Text to print
	 */
	function text($str = "") {
		self::validateString($str, __FUNCTION__);
		fwrite($this -> fp, (string)$str);
	}
	
	/**
<<<<<<< HEAD
	 * Set barcode height.
	 * 
	 * @param int $height Height in dots. If not specified, 8 will be used.
	 */
	function setBarcodeHeight($height = 8) {
		self::validateInteger($height, 1, 255, __FUNCTION__);
		fwrite($this -> fp, self::GS . "h" . chr($height));
	}
	
	/**
	 * Print a barcode.
	 * 
	 * @param string $content The information to encode.
	 * @param int $type The barcode standard to output. If not specified, `Escpos::BARCODE_CODE39` will be used.
	 */
	function barcode($content, $type = self::BARCODE_CODE39) {
		// TODO validation on barcode() inputs
		fwrite($this -> fp, self::GS . "k" . chr($type) . $content . self::NUL);
=======
	 * Throw an exception if the argument given is not a boolean
	 * 
	 * @param boolean $test the input to test
	 * @param string $source the name of the function calling this
	 */
	private static function validateBoolean($test, $source) {
		if(!($test === true || $test === false)) {
			throw new InvalidArgumentException("Argument to $source must be a boolean");
		}
	}
	
	/**
	 * Throw an exception if the argument given is not an integer within the specified range
	 * 
	 * @param int $test the input to test
	 * @param int $min the minimum allowable value (inclusive)
	 * @param int $max the maximum allowable value (inclusive)
	 * @param string $source the name of the function calling this
	 */
	private static function validateInteger($test, $min, $max, $source) {
		if(!is_integer($test) || $test < $min || $test > $max) {
			throw new InvalidArgumentException("Argument to $source must be a number between $min and $max");
		}
>>>>>>> 763ed768
	}
	
	/**
	 * Throw an exception if the argument given can't be cast to a string
	 *
	 * @param string $test the input to test
	 * @param string $source the name of the function calling this
	 */
<<<<<<< HEAD
	function pulse($pin = 0, $on_ms = 120, $off_ms = 240) {
		// TODO validation on pulse() inputs
		fwrite($this -> fp, self::ESC . "p" . chr($pin + 48) . chr($on_ms / 2) . chr($off_ms / 2));
=======
	private static function validateString($test, $source) {
		if (is_object($test) && !method_exists($test, '__toString')) {
			throw new InvalidArgumentException("Argument to $source must be a string");
		}
>>>>>>> 763ed768
	}

	/**
	 * Throw an exception if the argument given is not a boolean
	 * 
	 * @param boolean $test the input to test
	 * @param string $source the name of the function calling this
	 */
	private static function validateBoolean($test, $source) {
		if(!($test === true || $test === false)) {
			throw new InvalidArgumentException("Argument to $source must be a boolean");
		}
	}

	/**
	 * Throw an exception if the argument given can't be cast to a string
	 * 
	 * @param string $test the input to test
	 * @param string $source the name of the function calling this
	 */
	private static function validateString($test, $source) {
		if (is_object($test) && !method_exists($test, '__toString')) {
			throw new InvalidArgumentException("Argument to $source must be a string");
		}
	}

	/**
	 * Throw an exception if the argument given is not an integer within the specified range
	 * 
	 * @param int $test the input to test
	 * @param int $min the minimum allowable value (inclusive)
	 * @param int $max the maximum allowable value (inclusive)
	 * @param string $source the name of the function calling this
	 */
	private static function validateInteger($test, $min, $max, $source) {
		if(!is_integer($test) || $test < $min || $test > $max) {
			throw new InvalidArgumentException("Argument to $source must be a number between $min and $max");
		}
	}
}<|MERGE_RESOLUTION|>--- conflicted
+++ resolved
@@ -2,11 +2,6 @@
 
 /**
  * escpos-php, a Thermal receipt printer library, for use with
-<<<<<<< HEAD
- * ESC/POS compatible printers
- *
- * Copyright (c) 2014-2015 Michael Billington <michael.billington@gmail.com>
-=======
  * ESC/POS compatible printers.
  * 
  * Copyright (c) 2014-2015 Michael Billington <michael.billington@gmail.com>,
@@ -14,7 +9,6 @@
  *  - Roni Saha <roni.cse@gmail.com>
  *  - Gergely Radics <gerifield@ustream.tv>
  *  - Warren Doyle <w.doyle@fuelled.co>
->>>>>>> 763ed768
  * 
  * Permission is hereby granted, free of charge, to any person obtaining a copy
  * of this software and associated documentation files (the "Software"), to deal
@@ -89,22 +83,10 @@
 	const UNDERLINE_NONE = 0;
 	const UNDERLINE_SINGLE = 1;
 	const UNDERLINE_DOUBLE = 2;
-<<<<<<< HEAD
-
-	/* Barcode types */
-	const BARCODE_UPCA = 0;
-	const BARCODE_UPCE = 1;
-	const BARCODE_JAN13 = 2;
-	const BARCODE_JAN8 = 3;
-	const BARCODE_CODE39 = 4;
-	const BARCODE_ITF = 5;
-	const BARCODE_CODABAR = 6;
-=======
 	
 	/**
 	 * @var resource File pointer for printing to
 	 */
->>>>>>> 763ed768
 	private $fp;
 	
 	/**
@@ -122,17 +104,6 @@
 	}
 	
 	/**
-<<<<<<< HEAD
-	 * Add text to the buffer.
-	 *
-	 * Text should either be followed by a line-break, or feed() should be called after this.
-	 * 
-	 * @param string $str Text to print
-	 */
-	function text($str = "") {
-		self::validateString($str, __FUNCTION__);
-		fwrite($this -> fp, (string)$str);
-=======
 	 * Print a barcode.
 	 *
 	 * @param string $content The information to encode.
@@ -141,7 +112,6 @@
 	function barcode($content, $type = self::BARCODE_CODE39) {
 		// TODO validation on barcode() inputs
 		fwrite($this -> fp, self::GS . "k" . chr($type) . $content . self::NUL);
->>>>>>> 763ed768
 	}
 	
 	/**
@@ -170,7 +140,36 @@
 	}
 	
 	/**
-<<<<<<< HEAD
+	 * Print and reverse feed n lines.
+	 *
+	 * @param int $lines number of lines to feed. If not specified, 1 line will be fed.
+	 */
+	function feedReverse($lines = 1) {
+		self::validateInteger($lines, 1, 255, __FUNCTION__);
+		fwrite($this -> fp, self::ESC . "e" . chr($lines));
+	}
+	
+	/**
+	 * Initialize printer. This resets formatting back to the defaults.
+	 */
+	function initialize() {
+		fwrite($this -> fp, self::ESC . "@");
+	}
+	
+	/**
+	 * Generate a pulse, for opening a cash drawer if one is connected.
+	 * The default settings should open an Epson drawer.
+	 *
+	 * @param int $pin 0 or 1, for pin 2 or pin 5 kick-out connector respectively.
+	 * @param int $on_ms pulse ON time, in milliseconds.
+	 * @param int $off_ms pulse OFF time, in milliseconds.
+	 */
+	function pulse($pin = 0, $on_ms = 120, $off_ms = 240) {
+		// TODO validation on pulse() inputs
+		fwrite($this -> fp, self::ESC . "p" . chr($pin + 48) . chr($on_ms / 2) . chr($off_ms / 2));
+	}
+	
+	/**
 	 * Select print mode(s).
 	 * 
 	 * Several MODE_* constants can be OR'd together passed to this function's `$mode` argument. The valid modes are:
@@ -193,6 +192,66 @@
 	}
 	
 	/**
+	 * Set barcode height.
+	 *
+	 * @param int $height Height in dots. If not specified, 8 will be used.
+	 */
+	function setBarcodeHeight($height = 8) {
+		self::validateInteger($height, 1, 255, __FUNCTION__);
+		fwrite($this -> fp, self::GS . "h" . chr($height));
+	}
+	
+	/**
+	 * Turn double-strike mode on/off.
+	 *
+	 * @param boolean $on true for double strike, false for no double strike
+	 */
+	function setDoubleStrike($on = true) {
+		self::validateBoolean($on, __FUNCTION__);
+		fwrite($this -> fp, self::ESC . "G". ($on ? chr(1) : chr(0)));
+	}
+	
+	/**
+	 * Turn emphasized mode on/off.
+	 *
+	 *  @param boolean $on true for emphasis, false for no emphasis
+	 */
+	function setEmphasis($on = true) {
+		self::validateBoolean($on, __FUNCTION__);
+		fwrite($this -> fp, self::ESC . "E". ($on ? chr(1) : chr(0)));
+	}
+	
+	/**
+	 * Select font. Most printers have two fonts (Fonts A and B), and some have a third (Font C).
+	 *
+	 * @param int $font The font to use. Must be either Escpos::FONT_A, Escpos::FONT_B, or Escpos::FONT_C.
+	 */
+	function setFont($font = self::FONT_A) {
+		self::validateInteger($font, 0, 2, __FUNCTION__);
+		fwrite($this -> fp, self::ESC . "M" . chr($font));
+	}
+	
+	/**
+	 * Select justification.
+	 *
+	 * @param int $justification One of Escpos::JUSTIFY_LEFT, Escpos::JUSTIFY_CENTER, or Escpos::JUSTIFY_RIGHT.
+	 */
+	function setJustification($justification = self::JUSTIFY_LEFT) {
+		self::validateInteger($justification, 0, 2, __FUNCTION__);
+		fwrite($this -> fp, self::ESC . "a" . chr($justification));
+	}
+	
+	/**
+	 * Set black/white reverse mode on or off. In this mode, text is printed white on a black background.
+	 * 
+	 * @param boolean $on True to enable, false to disable.
+	 */
+	function setReverseColors($on = true) {
+		self::validateBoolean($on, __FUNCTION__);
+		fwrite($this -> fp, self::GS . "B" . ($on ? chr(1) : chr(0)));
+	}
+	
+	/**
 	 * Set underline for printed text.
 	 * 
 	 * Argument can be true/false, or one of UNDERLINE_NONE,
@@ -213,186 +272,6 @@
 	}
 	
 	/**
-	 * Initialize printer. This resets formatting back to the defaults.
-=======
-	 * Print and reverse feed n lines.
-	 *
-	 * @param int $lines number of lines to feed. If not specified, 1 line will be fed.
-	 */
-	function feedReverse($lines = 1) {
-		self::validateInteger($lines, 1, 255, __FUNCTION__);
-		fwrite($this -> fp, self::ESC . "e" . chr($lines));
-	}
-	
-	/**
-	 * Initialize printer. This resets formatting back to the defaults.
-	 */
-	function initialize() {
-		fwrite($this -> fp, self::ESC . "@");
-	}
-	
-	/**
-	 * Generate a pulse, for opening a cash drawer if one is connected.
-	 * The default settings should open an Epson drawer.
-	 *
-	 * @param int $pin 0 or 1, for pin 2 or pin 5 kick-out connector respectively.
-	 * @param int $on_ms pulse ON time, in milliseconds.
-	 * @param int $off_ms pulse OFF time, in milliseconds.
->>>>>>> 763ed768
-	 */
-	function pulse($pin = 0, $on_ms = 120, $off_ms = 240) {
-		// TODO validation on pulse() inputs
-		fwrite($this -> fp, self::ESC . "p" . chr($pin + 48) . chr($on_ms / 2) . chr($off_ms / 2));
-	}
-	
-	/**
-<<<<<<< HEAD
-	 * Turn emphasized mode on/off.
-=======
-	 * Select print mode(s).
->>>>>>> 763ed768
-	 * 
-	 * Several MODE_* constants can be OR'd together passed to this function's `$mode` argument. The valid modes are:
-	 *  - MODE_FONT_A
-	 *  - MODE_FONT_B
-	 *  - MODE_EMPHASIZED
-	 *  - MODE_DOUBLE_HEIGHT
-	 *  - MODE_DOUBLE_WIDTH
-	 *  - MODE_UNDERLINE
-	 * 
-	 * @param int $mode The mode to use. Default is Escpos::MODE_FONT_A, with no special formatting. This has a similar effect to running initialize().
-	 */
-<<<<<<< HEAD
-	function setEmphasis($on = true) {
-		self::validateBoolean($on, __FUNCTION__);
-		fwrite($this -> fp, self::ESC . "E". ($on ? chr(1) : chr(0)));
-	}
-	
-	/**
-	 * Turn double-strike mode on/off.
-	 * 
-=======
-	function selectPrintMode($mode = self::MODE_FONT_A) {
-		$allModes = self::MODE_FONT_B | self::MODE_EMPHASIZED | self::MODE_DOUBLE_HEIGHT | self::MODE_DOUBLE_WIDTH | self::MODE_UNDERLINE;
-		if(!is_integer($mode) || $mode < 0 || ($mode & $allModes) != $mode) {
-			throw new InvalidArgumentException("Test");
-		}
-
-		fwrite($this -> fp, self::ESC . "!" . chr($mode));
-	}
-	
-	/**
-	 * Set barcode height.
-	 *
-	 * @param int $height Height in dots. If not specified, 8 will be used.
-	 */
-	function setBarcodeHeight($height = 8) {
-		self::validateInteger($height, 1, 255, __FUNCTION__);
-		fwrite($this -> fp, self::GS . "h" . chr($height));
-	}
-	
-	/**
-	 * Turn double-strike mode on/off.
-	 *
->>>>>>> 763ed768
-	 * @param boolean $on true for double strike, false for no double strike
-	 */
-	function setDoubleStrike($on = true) {
-		self::validateBoolean($on, __FUNCTION__);
-		fwrite($this -> fp, self::ESC . "G". ($on ? chr(1) : chr(0)));
-	}
-	
-	/**
-<<<<<<< HEAD
-	 * Select font. Most printers have two fonts (Fonts A and B), and some have a third (Font C).
-	 * 
-=======
-	 * Turn emphasized mode on/off.
-	 *
-	 *  @param boolean $on true for emphasis, false for no emphasis
-	 */
-	function setEmphasis($on = true) {
-		self::validateBoolean($on, __FUNCTION__);
-		fwrite($this -> fp, self::ESC . "E". ($on ? chr(1) : chr(0)));
-	}
-	
-	/**
-	 * Select font. Most printers have two fonts (Fonts A and B), and some have a third (Font C).
-	 *
->>>>>>> 763ed768
-	 * @param int $font The font to use. Must be either Escpos::FONT_A, Escpos::FONT_B, or Escpos::FONT_C.
-	 */
-	function setFont($font = self::FONT_A) {
-		self::validateInteger($font, 0, 2, __FUNCTION__);
-		fwrite($this -> fp, self::ESC . "M" . chr($font));
-	}
-	
-	/**
-	 * Select justification.
-<<<<<<< HEAD
-	 * 
-=======
-	 *
->>>>>>> 763ed768
-	 * @param int $justification One of Escpos::JUSTIFY_LEFT, Escpos::JUSTIFY_CENTER, or Escpos::JUSTIFY_RIGHT.
-	 */
-	function setJustification($justification = self::JUSTIFY_LEFT) {
-		self::validateInteger($justification, 0, 2, __FUNCTION__);
-		fwrite($this -> fp, self::ESC . "a" . chr($justification));
-	}
-	
-	/**
-<<<<<<< HEAD
-	 * Print and reverse feed n lines.
-	 * 
-	 * @param int $lines number of lines to feed. If not specified, 1 line will be fed.
-	 */
-	function feedReverse($lines = 1) {
-		self::validateInteger($lines, 1, 255, __FUNCTION__);
-		fwrite($this -> fp, self::ESC . "e" . chr($lines));
-	}
-	
-	/**
-	 * Cut the paper.
-	 * 
-	 * @param int $mode Cut mode, either Escpos::CUT_FULL or Escpos::CUT_PARTIAL. If not specified, `Escpos::CUT_FULL` will be used.
-	 * @param int $lines Number of lines to feed
-	 */
-	function cut($mode = self::CUT_FULL, $lines = 3) {
-		// TODO validation on cut() inputs
-		fwrite($this -> fp, self::GS . "V" . chr($mode) . chr($lines));
-=======
-	 * Set black/white reverse mode on or off. In this mode, text is printed white on a black background.
-	 * 
-	 * @param boolean $on True to enable, false to disable.
-	 */
-	function setReverseColors($on = true) {
-		self::validateBoolean($on, __FUNCTION__);
-		fwrite($this -> fp, self::GS . "B" . ($on ? chr(1) : chr(0)));
-	}
-	
-	/**
-	 * Set underline for printed text.
-	 * 
-	 * Argument can be true/false, or one of UNDERLINE_NONE,
-	 * UNDERLINE_SINGLE or UNDERLINE_DOUBLE.
-	 * 
-	 * @param int $underline Either true/false, or one of Escpos::UNDERLINE_NONE, Escpos::UNDERLINE_SINGLE or Escpos::UNDERLINE_DOUBLE. Defaults to Escpos::UNDERLINE_SINGLE.
-	 */
-	function setUnderline($underline = self::UNDERLINE_SINGLE) {
-		/* Map true/false to underline constants */
-		if($underline === true) {
-			$underline = self::UNDERLINE_SINGLE;
-		} else if($underline === false) {
-			$underline = self::UNDERLINE_NONE;
-		}
-		/* Set the underline */
-		self::validateInteger($underline, 0, 2, __FUNCTION__);
-		fwrite($this -> fp, self::ESC . "-". chr($underline));
->>>>>>> 763ed768
-	}
-	
-	/**
 	 * Add text to the buffer.
 	 *
 	 * Text should either be followed by a line-break, or feed() should be called after this.
@@ -405,26 +284,6 @@
 	}
 	
 	/**
-<<<<<<< HEAD
-	 * Set barcode height.
-	 * 
-	 * @param int $height Height in dots. If not specified, 8 will be used.
-	 */
-	function setBarcodeHeight($height = 8) {
-		self::validateInteger($height, 1, 255, __FUNCTION__);
-		fwrite($this -> fp, self::GS . "h" . chr($height));
-	}
-	
-	/**
-	 * Print a barcode.
-	 * 
-	 * @param string $content The information to encode.
-	 * @param int $type The barcode standard to output. If not specified, `Escpos::BARCODE_CODE39` will be used.
-	 */
-	function barcode($content, $type = self::BARCODE_CODE39) {
-		// TODO validation on barcode() inputs
-		fwrite($this -> fp, self::GS . "k" . chr($type) . $content . self::NUL);
-=======
 	 * Throw an exception if the argument given is not a boolean
 	 * 
 	 * @param boolean $test the input to test
@@ -448,7 +307,6 @@
 		if(!is_integer($test) || $test < $min || $test > $max) {
 			throw new InvalidArgumentException("Argument to $source must be a number between $min and $max");
 		}
->>>>>>> 763ed768
 	}
 	
 	/**
@@ -457,53 +315,9 @@
 	 * @param string $test the input to test
 	 * @param string $source the name of the function calling this
 	 */
-<<<<<<< HEAD
-	function pulse($pin = 0, $on_ms = 120, $off_ms = 240) {
-		// TODO validation on pulse() inputs
-		fwrite($this -> fp, self::ESC . "p" . chr($pin + 48) . chr($on_ms / 2) . chr($off_ms / 2));
-=======
 	private static function validateString($test, $source) {
 		if (is_object($test) && !method_exists($test, '__toString')) {
 			throw new InvalidArgumentException("Argument to $source must be a string");
 		}
->>>>>>> 763ed768
-	}
-
-	/**
-	 * Throw an exception if the argument given is not a boolean
-	 * 
-	 * @param boolean $test the input to test
-	 * @param string $source the name of the function calling this
-	 */
-	private static function validateBoolean($test, $source) {
-		if(!($test === true || $test === false)) {
-			throw new InvalidArgumentException("Argument to $source must be a boolean");
-		}
-	}
-
-	/**
-	 * Throw an exception if the argument given can't be cast to a string
-	 * 
-	 * @param string $test the input to test
-	 * @param string $source the name of the function calling this
-	 */
-	private static function validateString($test, $source) {
-		if (is_object($test) && !method_exists($test, '__toString')) {
-			throw new InvalidArgumentException("Argument to $source must be a string");
-		}
-	}
-
-	/**
-	 * Throw an exception if the argument given is not an integer within the specified range
-	 * 
-	 * @param int $test the input to test
-	 * @param int $min the minimum allowable value (inclusive)
-	 * @param int $max the maximum allowable value (inclusive)
-	 * @param string $source the name of the function calling this
-	 */
-	private static function validateInteger($test, $min, $max, $source) {
-		if(!is_integer($test) || $test < $min || $test > $max) {
-			throw new InvalidArgumentException("Argument to $source must be a number between $min and $max");
-		}
 	}
 }